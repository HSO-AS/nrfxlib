--- conflicted
+++ resolved
@@ -77,15 +77,12 @@
 
 ### Unreleased Changes ([Source](https://github.com/42-technology-ltd/nrfxlib/tree/master) | [Changes](https://github.com/42-technology-ltd/nrfxlib/compare/v0.1.0...master))
 
-<<<<<<< HEAD
 * Changed `modem::start()` to `modem::on()` and removed called to AT+COPS=0.
 * Add wrapper for `nrf_poll` to pend on multiple sockets at once.
 * Added `GnssSocket::get_blocking_fix()`
 * Added API to get/set the System Mode.
-=======
 * Added 'use_case' socket option for GPS.
 * Use git version of `nrfxlib-sys` which has a cargo-5730 workaround.
->>>>>>> bb4bbfb9
 
 ### v0.1.0 ([Source](https://github.com/42-technology-ltd/nrfxlib/tree/v0.1.0))
 
